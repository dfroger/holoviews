--- conflicted
+++ resolved
@@ -17,7 +17,7 @@
 from ..core.layout import Empty, NdLayout, Layout
 from ..core.options import Store, Compositor
 from ..core.spaces import HoloMap, DynamicMap
-from ..element import Table
+from ..element import Table, Annotation
 from .util import get_dynamic_interval
 
 
@@ -281,20 +281,15 @@
         # Traverse displayed object if normalization applies
         # at this level, and ranges for the group have not
         # been supplied from a composite plot
+        elements = []
         return_fn = lambda x: x if isinstance(x, Element) else None
         for group, (axiswise, framewise) in norm_opts.items():
-<<<<<<< HEAD
-            if group in ranges:
-                continue # Skip if ranges are already computed
-            elif not framewise and not self.dynamic: # Traverse to get all elements
-=======
             elements = []
             # Skip if ranges are cached or already computed by a
             # higher-level container object.
             if group in ranges and (not framewise or ranges is not self.ranges):
                 continue
             elif not framewise: # Traverse to get all elements
->>>>>>> 760f515b
                 elements = obj.traverse(return_fn, [group])
             elif key is not None: # Traverse to get elements for each frame
                 frame = self._get_frame(key)
@@ -413,13 +408,9 @@
         self.zorder = zorder
         self.cyclic_index = cyclic_index
         self.overlaid = overlaid
-<<<<<<< HEAD
+        self.overlay_dims = overlay_dims
         dynamic = element.interval if isinstance(element, DynamicMap) else None
         if not isinstance(element, (HoloMap, DynamicMap)):
-=======
-        self.overlay_dims = overlay_dims
-        if not isinstance(element, HoloMap):
->>>>>>> 760f515b
             self.hmap = HoloMap(initial_items=(0, element),
                                kdims=['Frame'], id=element.id)
         else:
@@ -666,6 +657,7 @@
                             show_title=self.show_title, dimensions=self.dimensions,
                             uniform=self.uniform, show_legend=self.show_legend,
                             **{k: v for k, v in self.handles.items() if k in self._passed_handles})
+
             if not isinstance(key, tuple): key = (key,)
             subplots[key] = plottype(vmap, **plotopts)
             if not isinstance(plottype, PlotSelector) and issubclass(plottype, GenericOverlayPlot):
@@ -791,6 +783,7 @@
             raise ValueError("GenericLayoutPlot only accepts Layout objects.")
         if len(layout.values()) == 0:
             raise ValueError("Cannot display empty layout")
+
         self.layout = layout
         self.subplots = {}
         self.rows, self.cols = layout.shape
