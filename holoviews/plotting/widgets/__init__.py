import os, uuid, json, math

import param

import numpy as np
from ...core import OrderedDict, NdMapping
from ...core.options import Store
from ...core.util import (dimension_sanitizer, safe_unicode, basestring,
                          unique_iterator)
from ...core.traversal import hierarchical

def isnumeric(val):
    if isinstance(val, basestring):
        return False
    try:
        float(val)
        return True
    except:
        return False

subdirs = [p[0] for p in os.walk(os.path.join(os.path.split(__file__)[0], '..'))]

class NdWidget(param.Parameterized):
    """
    NdWidget is an abstract base class implementing a method to find
    the dimensions and keys of any ViewableElement, GridSpace or
    UniformNdMapping type.  In the process it creates a mock_obj to
    hold the dimensions and keys.
    """

    display_options = param.Dict(default={}, doc="""
        The display options used to generate individual frames""")

    embed = param.Boolean(default=True, doc="""
        Whether to embed all plots in the Javascript, generating
        a static widget not dependent on the IPython server.""")

    #######################
    # JSON export options #
    #######################

    export_json = param.Boolean(default=False, doc="""Whether to export
         plots as json files, which can be dynamically loaded through
         a callback from the slider.""")

    json_save_path = param.String(default='./json_figures', doc="""
         If export_json is enabled the widget will save the json
         data to this path. If None data will be accessible via the
         json_data attribute.""")

    json_load_path = param.String(default=None, doc="""
         If export_json is enabled the widget JS code will load the data
         from this relative path, if None defaults to json_save_path.""")

    ##############################
    # Javascript include options #
    ##############################

    CDN = param.Dict(default={'underscore': 'https://cdnjs.cloudflare.com/ajax/libs/underscore.js/1.8.3/underscore-min.js',
                              'jQueryUI':   'https://code.jquery.com/ui/1.10.4/jquery-ui.min.js'})

    css = param.String(default=None, doc="""
        Defines the local CSS file to be loaded for this widget.""")

    basejs = param.String(default='widgets.js', doc="""
        JS file containing javascript baseclasses for the widget.""")

    extensionjs = param.String(default=None, doc="""
        Optional javascript extension file for a particular backend.""")

    widgets = {}
    counter = 0

    def __init__(self, plot, renderer=None, **params):
        super(NdWidget, self).__init__(**params)
        self.id = uuid.uuid4().hex
        self.plot = plot
        self.dimensions = plot.dimensions
        self.keys = plot.keys

        self.json_data = {}
        if self.plot.dynamic: self.embed = False
        if renderer is None:
            backend = Store.current_backend
            self.renderer = Store.renderers[backend]
        else:
            self.renderer = renderer
        # Create mock NdMapping to hold the common dimensions and keys
        self.mock_obj = NdMapping([(k, None) for k in self.keys],
                                  kdims=self.dimensions)

        NdWidget.widgets[self.id] = self

        # Set up jinja2 templating
        import jinja2
        templateLoader = jinja2.FileSystemLoader(subdirs)
        self.jinjaEnv = jinja2.Environment(loader=templateLoader)


    def __call__(self):
        return self.render_html(self._get_data())


    def _get_data(self):
        delay = int(1000./self.display_options.get('fps', 5))
        CDN = {k: v[:-3] for k, v in self.CDN.items()}
        template = self.jinjaEnv.get_template(self.base_template)
        name = type(self).__name__
        cached = str(self.embed).lower()
        load_json = str(self.export_json).lower()
        mode = repr(self.renderer.mode)
        json_path = (self.json_save_path if self.json_load_path is None
                     else self.json_load_path)
        dynamic = repr(self.plot.dynamic) if self.plot.dynamic else 'false'
        return dict(CDN=CDN, frames=self.get_frames(), delay=delay,
                    cached=cached, load_json=load_json, mode=mode, id=self.id,
                    Nframes=len(self.plot), widget_name=name, json_path=json_path,
                    widget_template=template, dynamic=dynamic)


    def render_html(self, data):
        template = self.jinjaEnv.get_template(self.template)
        return template.render(**data)


    def get_frames(self):
        if self.embed:
            frames = OrderedDict([(idx, self._plot_figure(idx))
                                  for idx in range(len(self.plot))])
        else:
            frames = {0: self._plot_figure(0)}
        return self.encode_frames(frames)


    def encode_frames(self, frames):
        if isinstance(frames, dict):
            frames = {idx: frame for idx, frame in frames.items()}
        return frames

    def save_json(self, frames):
        """
        Saves frames data into a json file at the
        specified json_path, named with the widget uuid.
        """
        if self.json_save_path is None: return
        path = os.path.join(self.json_save_path, '%s.json' % self.id)
        if not os.path.isdir(self.json_save_path):
            os.mkdir(self.json_save_path)
        with open(path, 'w') as f:
            json.dump(frames, f)
        self.json_data = frames

    def _plot_figure(self, idx):
        with self.renderer.state():
            self.plot.update(idx)
            css = self.display_options.get('css', {})
            figure_format = self.display_options.get('figure_format',
                                                     self.renderer.fig)
            return self.renderer.html(self.plot, figure_format, css=css)


    def update(self, key):
        return self._plot_figure(key)



class ScrubberWidget(NdWidget):
    """
    ScrubberWidget generates a basic animation widget with a slider
    and various play/rewind/stepping options. It has been adapted
    from Jake Vanderplas' JSAnimation library, which was released
    under BSD license.

    Optionally the individual plots can be exported to json, which can
    be dynamically loaded by serving the data the data for each frame
    on a simple server.
    """

    base_template = param.String('jsscrubber.jinja', doc="""
        The jinja2 template used to generate the html output.""")

    template = param.String('jsscrubber.jinja', doc="""
        The jinja2 template used to generate the html output.""")



class SelectionWidget(NdWidget):
    """
    Javascript based widget to select and view ViewableElement objects
    contained in an NdMapping. For each dimension in the NdMapping a
    slider or dropdown selection widget is created and can be used to
    select the html output associated with the selected
    ViewableElement type. The widget maybe set to embed all frames in
    the supplied object into the rendered html or to dynamically
    update the widget with a live IPython kernel.

    The widget supports all current HoloViews figure backends
    including png, svg, mpld3 and nbagg output. To select nbagg
    output, the SelectionWidget must not be set to embed.

    Just like the ScrubberWidget the data can be optionally saved
    to json and dynamically loaded from a server.
    """

    base_template = param.String('jsslider.jinja', doc="""
        The jinja2 template used to generate the html output.""")

    css = param.String(default='jsslider.css', doc="""
        Defines the local CSS file to be loaded for this widget.""")

    template = param.String('jsslider.jinja', doc="""
        The jinja2 template used to generate the html output.""")

    ##############################
    # Javascript include options #
    ##############################

    throttle = {True: 0, False: 100}

    def get_widgets(self):
        # Generate widget data
        widgets = []
        dimensions = []
        init_dim_vals = []
        hierarchy = hierarchical(list(self.mock_obj.data.keys()))
        next_vals = {}
        for idx, dim in enumerate(self.mock_obj.kdims):
            step = 1
            next_dim = ''
            visible = False
            if self.plot.dynamic:
                if dim.values:
                    if all(isnumeric(v) for v in dim.values):
                        dim_vals = {i: v for i, v in enumerate(dim.values)}
                        widget_type = 'slider'
                    else:
                        dim_vals = dim.values
                        widget_type = 'dropdown'
                else:
                    dim_vals = list(dim.range)
                    int_type = isinstance(dim.type, type) and issubclass(dim.type, int)
                    widget_type = 'slider'
                    dim_range = dim_vals[1] - dim_vals[0]
                    if not isinstance(dim_range, int) or int_type:
                        step = 10**(round(math.log10(dim_range))-3)
                init_dim_vals.append(dim_vals[0])
            else:
                if next_vals:
                    dim_vals = next_vals[init_dim_vals[idx-1]]
                else:
                    dim_vals = (dim.values if dim.values else
                                list(unique_iterator(self.mock_obj.dimension_values(dim.name))))
                if idx < self.mock_obj.ndims-1:
                    next_vals = hierarchy[idx]
                    next_dim = safe_unicode(self.mock_obj.kdims[idx+1])
                else:
                    next_vals = {}
                if isnumeric(dim_vals[0]):
                    dim_vals = [round(v, 10) for v in dim_vals]
                    if next_vals:
                        next_vals = {round(k, 10): [round(v, 10) if isnumeric(v) else v for v in vals]
                                     for k, vals in next_vals.items()}
                    widget_type = 'slider'
                else:
                    next_vals = dict(next_vals)
                    widget_type = 'dropdown'
<<<<<<< HEAD
                dim_vals = [v if isinstance(v, basestring) else str(v)
                            for v in dim_vals if v is not None]
=======
                visible = len(dim_vals) > 1
>>>>>>> 0fde5877
                init_dim_vals.append(dim_vals[0])
                dim_vals = "['" + "', '".join(dim_vals) + "']"
            dim_str = safe_unicode(dim.name)
            visibility = 'visibility: visible' if visible else 'visibility: hidden; height: 0;'
            widget_data = dict(dim=dimension_sanitizer(dim_str), dim_label=dim_str,
                               dim_idx=idx, vals=dim_vals, type=widget_type,
                               visibility=visibility, step=step, next_dim=next_dim,
                               next_vals=next_vals)
            widgets.append(widget_data)
            dimensions.append(dim_str)
        init_dim_vals = "['" + "', '".join(init_dim_vals) + "']"
        return widgets, dimensions, init_dim_vals


    def get_key_data(self):
        # Generate key data
        key_data = OrderedDict()
        for i, k in enumerate(self.mock_obj.data.keys()):
            key = [("%.1f" % v if v % 1 == 0 else "%.10f" % v)
                   if isnumeric(v) else v for v in k]
            key = "('" + "', '".join(key) + ("',)" if len(key) == 1 else "')")
            key_data[key] = i
        return json.dumps(key_data)


    def _get_data(self):
        data = super(SelectionWidget, self)._get_data()
        widgets, dimensions, init_dim_vals = self.get_widgets()
        key_data = {} if self.plot.dynamic else self.get_key_data()
        notfound_msg = "<h2 style='vertical-align: middle>No frame at selected dimension value.<h2>"
        throttle = self.throttle[self.embed]
        return dict(data, Nframes=len(self.mock_obj),
                    Nwidget=self.mock_obj.ndims,
                    dimensions=dimensions, key_data=key_data,
                    widgets=widgets, init_dim_vals=init_dim_vals,
                    throttle=throttle, notFound=notfound_msg)


    def update(self, key):
        if self.plot.dynamic: key = tuple(key)
        return self._plot_figure(key)<|MERGE_RESOLUTION|>--- conflicted
+++ resolved
@@ -264,12 +264,9 @@
                 else:
                     next_vals = dict(next_vals)
                     widget_type = 'dropdown'
-<<<<<<< HEAD
+                visible = len(dim_vals) > 1
                 dim_vals = [v if isinstance(v, basestring) else str(v)
                             for v in dim_vals if v is not None]
-=======
-                visible = len(dim_vals) > 1
->>>>>>> 0fde5877
                 init_dim_vals.append(dim_vals[0])
                 dim_vals = "['" + "', '".join(dim_vals) + "']"
             dim_str = safe_unicode(dim.name)
